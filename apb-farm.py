--- conflicted
+++ resolved
@@ -2101,11 +2101,7 @@
     offset = (page - 1) * 20
     cursor.execute('''
         SELECT b.id, b.server_url, b.server_arch, b.pkgname, b.status, b.start_time, b.end_time, b.created_at, u.username
-<<<<<<< HEAD
-        FROM builds b 
-=======
         FROM builds b
->>>>>>> 0103f3ed
         LEFT JOIN users u ON b.user_id = u.id
         ORDER BY b.created_at DESC LIMIT 20 OFFSET ?
     ''', (offset,))
@@ -2605,11 +2601,7 @@
     cursor.execute('''
         SELECT b.server_url, b.server_arch, b.pkgname, b.status, b.last_known_status,
                b.server_available, b.cached_response, b.last_status_update, b.created_at, u.username
-<<<<<<< HEAD
-        FROM builds b 
-=======
         FROM builds b
->>>>>>> 0103f3ed
         LEFT JOIN users u ON b.user_id = u.id
         WHERE b.id = ?
     ''', (build_id,))
@@ -3430,22 +3422,14 @@
     if status:
         cursor.execute('''
             SELECT b.id, b.server_url, b.server_arch, b.pkgname, b.status, b.start_time, b.end_time, b.created_at, u.username
-<<<<<<< HEAD
-            FROM builds b 
-=======
             FROM builds b
->>>>>>> 0103f3ed
             LEFT JOIN users u ON b.user_id = u.id
             WHERE b.status = ? ORDER BY b.created_at DESC LIMIT ?
         ''', (status, limit))
     else:
         cursor.execute('''
             SELECT b.id, b.server_url, b.server_arch, b.pkgname, b.status, b.start_time, b.end_time, b.created_at, u.username
-<<<<<<< HEAD
-            FROM builds b 
-=======
             FROM builds b
->>>>>>> 0103f3ed
             LEFT JOIN users u ON b.user_id = u.id
             ORDER BY b.created_at DESC LIMIT ?
         ''', (limit,))
